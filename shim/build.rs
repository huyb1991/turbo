--- conflicted
+++ resolved
@@ -1,5 +1,4 @@
-use std::{env, ffi::OsStr, process::Command, path::PathBuf};
-
+use std::{env, ffi::OsStr, path::PathBuf, process::Command};
 
 fn main() {
     let is_release = matches!(env::var("PROFILE"), Ok(profile) if profile == "release");
@@ -10,7 +9,7 @@
     };
     println!("cargo:rustc-link-search={}", lib_search_path);
     println!("cargo:rustc-link-lib=turbo");
-<<<<<<< HEAD
+
     let bindings = bindgen::Builder::default()
         .header("../cli/libturbo.h")
         // Tell cargo to invalidate the built crate whenever any of the
@@ -23,12 +22,10 @@
     bindings
         .write_to_file("src/ffi.rs")
         .expect("Couldn't write bindings!");
-    println!("cargo:rustc-link-lib=framework=cocoa");
-    println!("cargo:rustc-link-lib=framework=security");
-=======
+
     if cfg!(target_os = "macos") {
-      println!("cargo:rustc-link-lib=framework=cocoa");
-      println!("cargo:rustc-link-lib=framework=security");
+        println!("cargo:rustc-link-lib=framework=cocoa");
+        println!("cargo:rustc-link-lib=framework=security");
     }
 }
 
@@ -38,12 +35,12 @@
         build_target::Os::MacOs => "darwin",
         build_target::Os::Windows => "windows",
         build_target::Os::Linux => "linux",
-        _ => panic!("unsupported target {}", target.triple)
+        _ => panic!("unsupported target {}", target.triple),
     };
     let arch = match target.arch {
         build_target::Arch::AARCH64 => "arm64",
         build_target::Arch::X86_64 => "amd64_v1",
-        _ => panic!("unsupported target {}", target.triple)
+        _ => panic!("unsupported target {}", target.triple),
     };
     let mut dir = PathBuf::from("libturbo");
     // format is ${BUILD_ID}_${OS}_${ARCH}. Build id is, for goreleaser reasons, turbo-${OS}
@@ -63,8 +60,7 @@
 }
 
 fn new_command(program: impl AsRef<OsStr>) -> Command {
-  let mut cmd = Command::new("sh");
-  cmd.args(["-c", "exec \"$0\" \"$@\""]).arg(program);
-  cmd
->>>>>>> e00379fb
+    let mut cmd = Command::new("sh");
+    cmd.args(["-c", "exec \"$0\" \"$@\""]).arg(program);
+    cmd
 }