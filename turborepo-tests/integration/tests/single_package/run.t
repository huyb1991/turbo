Setup
  $ . ${TESTDIR}/../../../helpers/setup.sh
  $ . ${TESTDIR}/../_helpers/setup_monorepo.sh $(pwd) single_package

Check
  $ ${TURBO} run build
  \xe2\x80\xa2 Running build (esc)
  \xe2\x80\xa2 Remote caching disabled (esc)
<<<<<<< HEAD
  build: cache miss, executing a6012909f5655e58
=======
  build: cache miss, executing 928bb7e844fdf2ce
>>>>>>> ef9f6b8a
  build: 
  build: > build
  build: > echo 'building' > foo
  build: 
  
   Tasks:    1 successful, 1 total
  Cached:    0 cached, 1 total
    Time:\s*[\.0-9]+m?s  (re)
  
  $ test -d .turbo/runs/
  [1]

Run a second time, verify caching works because there is a config
  $ ${TURBO} run build --single-package
  \xe2\x80\xa2 Running build (esc)
  \xe2\x80\xa2 Remote caching disabled (esc)
<<<<<<< HEAD
  build: cache hit, replaying output a6012909f5655e58
=======
  build: cache hit, replaying output 928bb7e844fdf2ce
>>>>>>> ef9f6b8a
  build: 
  build: > build
  build: > echo 'building' > foo
  build: 
  
   Tasks:    1 successful, 1 total
  Cached:    1 cached, 1 total
    Time:\s*[\.0-9]+m?s >>> FULL TURBO (re)
  <|MERGE_RESOLUTION|>--- conflicted
+++ resolved
@@ -6,11 +6,7 @@
   $ ${TURBO} run build
   \xe2\x80\xa2 Running build (esc)
   \xe2\x80\xa2 Remote caching disabled (esc)
-<<<<<<< HEAD
-  build: cache miss, executing a6012909f5655e58
-=======
-  build: cache miss, executing 928bb7e844fdf2ce
->>>>>>> ef9f6b8a
+  build: cache miss, executing 6a0444fb584769ac
   build: 
   build: > build
   build: > echo 'building' > foo
@@ -27,11 +23,7 @@
   $ ${TURBO} run build --single-package
   \xe2\x80\xa2 Running build (esc)
   \xe2\x80\xa2 Remote caching disabled (esc)
-<<<<<<< HEAD
-  build: cache hit, replaying output a6012909f5655e58
-=======
-  build: cache hit, replaying output 928bb7e844fdf2ce
->>>>>>> ef9f6b8a
+  build: cache hit, replaying output 6a0444fb584769ac
   build: 
   build: > build
   build: > echo 'building' > foo
